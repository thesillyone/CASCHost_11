--- conflicted
+++ resolved
@@ -85,27 +85,9 @@
 
                 //Save file to disk
                 string hash = md5.ComputeHash(stream.ToArray()).ToMD5String();
-<<<<<<< HEAD
-                var path = Path.Combine(CASCContainer.Settings.OutputPath, hash);
-                var oldPath = Path.Combine(CASCContainer.Settings.OutputPath, Path.GetFileName(BasePath));
+                var path = Helper.FixOutputPath(Path.Combine(CASContainer.Settings.OutputPath, hash), "config");
 
-                if (CASCContainer.Settings.StaticMode)
-                {
-                    path = Path.Combine(CASCContainer.Settings.OutputPath, Helper.GetCDNPath(hash, "config"));
-                    oldPath = Path.Combine(CASCContainer.Settings.OutputPath, Helper.GetCDNPath(Path.GetFileName(BasePath), "config"));
-
-                    Directory.CreateDirectory(Path.GetDirectoryName(path));
-                }
-
-                if (File.Exists(oldPath))
-                {
-                    File.Delete(oldPath); // remove old
-                }
-=======
-                var path = Path.Combine(CASContainer.Settings.OutputPath, hash);
-
-                File.Delete(Path.Combine(CASContainer.Settings.OutputPath, Path.GetFileName(BasePath))); // remove old
->>>>>>> 042e5cfa
+                File.Delete(Helper.FixOutputPath(Path.Combine(CASContainer.Settings.OutputPath, Path.GetFileName(BasePath)), "config")); // remove old
 
                 using (FileStream fs = new FileStream(path, FileMode.Create, FileAccess.Write, FileShare.Read)) // save new
                 {
