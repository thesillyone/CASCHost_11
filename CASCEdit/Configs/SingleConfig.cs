﻿using System;
using System.Collections.Generic;
using System.IO;
using System.Linq;
using System.Text;
using System.Threading.Tasks;
using CASCEdit.Handlers;
using CASCEdit.IO;

namespace CASCEdit.Configs
{
    public class SingleConfig
    {
        private readonly Dictionary<string, string> Data = new Dictionary<string, string>();
        private List<string> Lines;
        private string BaseFile;
        private string NewLineChar;

        public string this[string key]
        {
            get => Data.ContainsKey(key) ? Data[key] : "";
            set
            {
                if (Data.ContainsKey(key))
                    Data[key] = value;
            }
        }

        public SingleConfig(string file, string key, string value)
        {
            BaseFile = file;

			Stream stream;

            if (Uri.IsWellFormedUriString(file, UriKind.Absolute)) // URLs require streaming
            {
                BaseFile = Path.Combine(CASContainer.Settings.OutputPath, Path.GetFileName(file)); // set the correct Output path
				stream = DataHandler.Stream(file);
            }
			else
			{
				stream = new FileStream(BaseFile, FileMode.Open, FileAccess.Read, FileShare.ReadWrite); // get file stream
			}

			if(stream != null)
			{
				using (BinaryReader br = new BinaryReader(stream))
					Parse(br, key, value);

				stream?.Close();
			}
			else
			{
				CASContainer.Logger.LogCritical($"Unable to download or open {file}.");
			}
		}

        public void Write()
        {
<<<<<<< HEAD
            var path = Path.Combine(CASCContainer.Settings.OutputPath, Path.GetFileName(BaseFile));

            if (CASCContainer.Settings.StaticMode)
            {
                path = Path.Combine(CASCContainer.Settings.OutputPath, Helper.GetCDNPath(Path.GetFileName(BaseFile)));
                Directory.CreateDirectory(Path.GetDirectoryName(path));
            }

=======
            var path = Path.Combine(CASContainer.Settings.OutputPath, Path.GetFileName(BaseFile));
>>>>>>> 042e5cfa
            using (var stream = new FileStream(path, FileMode.Create, FileAccess.Write, FileShare.Read))
            using (var writer = new StreamWriter(stream))
            {
                writer.NewLine = NewLineChar;

                for (int i = 0; i < Lines.Count; i++)
                {
                    if (i == 1)
                    {
                        // fill all locales / just the data based on the config
                        switch (Path.GetFileNameWithoutExtension(BaseFile))
                        {
                            case "versions":
                                PopulateLocales("Region", writer);
                                break;
                            case "cdns":
                                PopulateLocales("Name", writer);
                                break;
                            default:
                                writer.Write(string.Join("|", Data.Values));
                                break;
                        }
                    }
                    else
                    {
                        writer.Write(Lines[i]);
                    }

                    if (i < Lines.Count - 1)
                        writer.WriteLine();
                }

                writer.Flush();
                stream.Flush();
            }
        }


        private void Parse(BinaryReader reader, string key, string value)
        {
			reader.BaseStream.Position = 0;

            string content = Encoding.UTF8.GetString(reader.ReadBytes((int)reader.BaseStream.Length));

            NewLineChar = GetLineTerminator(content);
            Lines = content.Split(new string[] { NewLineChar }, StringSplitOptions.None).ToList();

            List<string> fields = new List<string>();

            for (int i = 0; i < Lines.Count; i++)
            {
                // ignore comments and blank
                if (string.IsNullOrWhiteSpace(Lines[i]) || Lines[i].StartsWith("#"))
                    continue;

                string[] tokens = Lines[i].Split('|');

                if (fields.Count == 0)
                {
                    // get header row
                    for (int x = 0; x < tokens.Length; x++)
                        fields.Add(tokens[x].Split('!').First());
                }
                else
                {
                    // ignore lines not matching the indentifier key value
                    int keyidx = fields.IndexOf(key);
                    if (keyidx >= 0 && tokens[keyidx] != value)
                    {
                        Lines.RemoveAt(i--);
                        continue;
                    }

                    for (int x = 0; x < tokens.Length; x++)
                        Data.Add(fields[x], tokens[x]);
                }
            }

            if (Data.Count == 0)
                CASContainer.Logger.LogError($"Invalid config file: {Path.GetFileName(BaseFile)}");
        }

        private string GetLineTerminator(string content)
        {
            if (content.EndsWith("\r\n"))
                return "\r\n";
            else if (content.EndsWith("\r"))
                return "\r";
            else
                return "\n";
        }

        private void PopulateLocales(string key, TextWriter writer)
        {
            string[] locales = new[] { "eu", "tw", "us", "kr", "cn" };

            for (int i = 0; i < locales.Length; i++)
            {
                Data[key] = locales[i];
                writer.Write(string.Join("|", Data.Values));

                if (i < locales.Length - 1)
                    writer.WriteLine();
            }

        }
    }
}<|MERGE_RESOLUTION|>--- conflicted
+++ resolved
@@ -57,18 +57,7 @@
 
         public void Write()
         {
-<<<<<<< HEAD
-            var path = Path.Combine(CASCContainer.Settings.OutputPath, Path.GetFileName(BaseFile));
-
-            if (CASCContainer.Settings.StaticMode)
-            {
-                path = Path.Combine(CASCContainer.Settings.OutputPath, Helper.GetCDNPath(Path.GetFileName(BaseFile)));
-                Directory.CreateDirectory(Path.GetDirectoryName(path));
-            }
-
-=======
-            var path = Path.Combine(CASContainer.Settings.OutputPath, Path.GetFileName(BaseFile));
->>>>>>> 042e5cfa
+            var path = Helper.FixOutputPath(Path.Combine(CASContainer.Settings.OutputPath, Path.GetFileName(BaseFile)), "config");
             using (var stream = new FileStream(path, FileMode.Create, FileAccess.Write, FileShare.Read))
             using (var writer = new StreamWriter(stream))
             {
