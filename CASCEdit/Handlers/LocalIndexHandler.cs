﻿using System;
using System.Collections.Generic;
using System.Globalization;
using System.IO;
using System.Linq;
using System.Text;
using System.Threading.Tasks;
using CASCEdit.Handlers;
using CASCEdit.Helpers;
using CASCEdit.Structs;
using CASCEdit.IO;

namespace CASCEdit.Handlers
{
    public class LocalIndexHandler
    {
        public List<LocalIndexHeader> LocalIndices = new List<LocalIndexHeader>();

        private List<string> Files = new List<string>();
        private const int CHUNK_SIZE = 0xC0000;

        public LocalIndexHandler()
        {
            CASContainer.Logger.LogInformation("Loading Local Indices...");
            GetFiles();
            Read();
        }

        public void Read()
        {
            foreach (var file in Files)
            {
                using (var fs = new FileStream(file, FileMode.Open, FileAccess.Read, FileShare.ReadWrite))
                using (var br = new BinaryReader(fs, Encoding.ASCII))
                {
                    // header
                    LocalIndexHeader index = new LocalIndexHeader()
                    {
                        BaseFile = file,

                        HeaderHashSize = br.ReadUInt32(),
                        HeaderHash = br.ReadUInt32(),
                        _2 = br.ReadUInt16(),
                        BucketIndex = br.ReadByte(),
                        _4 = br.ReadByte(),
                        EntrySizeBytes = br.ReadByte(),
                        EntryOffsetBytes = br.ReadByte(),
                        EntryKeyBytes = br.ReadByte(),
                        ArchiveFileHeaderBytes = br.ReadByte(),
                        ArchiveTotalSizeMaximum = br.ReadUInt64(),
                        Padding = br.ReadBytes(8),
                        EntriesSize = br.ReadUInt32(),
                        EntriesHash = br.ReadUInt32()
                    };

                    // entries
                    br.BaseStream.Position = 0x28;
                    for (int i = 0; i < index.EntriesSize / 18; i++)
                    {
                        var s = br.BaseStream.Position;

                        LocalIndexEntry entry = new LocalIndexEntry()
                        {
                            Key = br.ReadBytes(9),
                            ArchiveOffset = br.ReadUInt40BE(),
                            Size = br.ReadUInt32(),
                        };

                        index.Entries.Add(entry);
                    }

                    LocalIndices.Add(index);
                }
            }
        }

        public void AddEntry(CASResult blte)
        {
            var entry = new LocalIndexEntry()
            {
                Archive = blte.Archive,
                Key = blte.Hash.Value.Take(9).ToArray(),
                Offset = blte.Offset,
                Size = blte.CompressedSize
            };

            var idx = LocalIndices.First(x => x.BucketIndex == GetBucket(entry.Key));
            var existing = idx.Entries.FirstOrDefault(x => x.Key.SequenceEqual(entry.Key)); // check for existing

            if (existing != null)
                existing = entry;
            else
                idx.Entries.Add(entry);


            idx.Changed = true;
        }

        public void Write()
        {
            foreach (var index in LocalIndices)
            {
                if (!index.Changed)
                    continue;

                uint pC = 0;
                Jenkins96 hasher = new Jenkins96();

                using (var ms = new MemoryStream())
                using (var bw = new BinaryWriter(ms))
                {
                    bw.Write(index.HeaderHashSize);
                    bw.Write((uint)0); // HeaderHash
                    bw.Write(index._2);
                    bw.Write(index.BucketIndex);
                    bw.Write(index._4);
                    bw.Write(index.EntrySizeBytes);
                    bw.Write(index.EntryOffsetBytes);
                    bw.Write(index.EntryKeyBytes);
                    bw.Write(index.ArchiveFileHeaderBytes);
                    bw.Write(index.ArchiveTotalSizeMaximum);
                    bw.Write(new byte[8]);
                    bw.Write((uint)index.Entries.Count * 18);
                    bw.Write((uint)0); // EntriesHash

                    // entries
                    index.Entries.Sort(new HashComparer());
                    foreach (var entry in index.Entries)
                    {
                        bw.Write(entry.Key);
                        bw.WriteUInt40BE(entry.ArchiveOffset);
                        bw.Write(entry.Size);
                    }

                    // update EntriesHash
                    bw.BaseStream.Position = 0x28;
                    for (int i = 0; i < index.Entries.Count; i++)
                    {
                        byte[] entryhash = new byte[18];
                        bw.BaseStream.Read(entryhash, 0, entryhash.Length);
                        hasher.ComputeHash(entryhash, out pC);
                    }
                    bw.BaseStream.Position = 0x24;
                    bw.Write(pC);

                    // update HeaderHash
                    bw.BaseStream.Position = 8;
                    byte[] headerhash = new byte[index.HeaderHashSize];
                    bw.BaseStream.Read(headerhash, 0, headerhash.Length);
                    hasher.Reset();
                    hasher.ComputeHash(headerhash, out pC);
                    bw.BaseStream.Position = 4;
                    bw.Write(pC);

                    // file length constraint
                    if (bw.BaseStream.Length < CHUNK_SIZE)
                        bw.BaseStream.SetLength(CHUNK_SIZE);

                    // save file to output
                    var bucket = index.BucketIndex.ToString("X2");
                    var version = long.Parse(Path.GetFileNameWithoutExtension(index.BaseFile).Substring(2), NumberStyles.HexNumber);
                    string filename = bucket + version.ToString("X8") + ".idx";

<<<<<<< HEAD
                    var path = Path.Combine(CASCContainer.Settings.OutputPath, Helper.GetCDNPath(filename.ToLowerInvariant(), "data"));
=======
                    var path = Path.Combine(CASContainer.Settings.OutputPath, filename.ToLowerInvariant());
>>>>>>> 042e5cfa

                    using (var fs = new FileStream(path, FileMode.OpenOrCreate, FileAccess.ReadWrite, FileShare.Read))
                    {
                        fs.Seek(0, SeekOrigin.End);
                        ms.Position = 0;
                        ms.CopyTo(fs);
                        fs.Flush();
                    }

                    index.Changed = false;
                }
            }
        }


        public LocalIndexEntry GetIndexInfo(MD5Hash md5)
        {
            byte[] hash = md5.Value.Take(9).ToArray();
            var idx = LocalIndices.FirstOrDefault(x => x.BucketIndex == GetBucket(hash));
            return idx?.Entries.FirstOrDefault(x => x.Key.SequenceEqual(hash));
        }

        public List<LocalIndexSpace> GetEmptySpace(ulong minsize = 0x100)
        {
			// implementation of shmem

            List<LocalIndexSpace> space = new List<LocalIndexSpace>();

            var datagroups = LocalIndices.SelectMany(x => x.Entries).GroupBy(x => x.Archive).Select(x => x.OrderBy(y => y.Offset).ToList());
            foreach (var group in datagroups)
            {
                for (int i = 0; i < group.Count - 1; i++)
                {
                    var current = group[i];
                    ulong nextOffset = group[i + 1].Offset;

                    if (current.Offset + current.Size + minsize < nextOffset)
                    {
                        space.Add(new LocalIndexSpace()
                        {
                            Archive = current.Archive,
                            Offset = current.Offset,
                            Size = nextOffset - (current.Offset - current.Size)
                        });
                    }
                }
            }

            return space;
        }

        private void GetFiles()
        {
            string dataPath = Path.Combine(CASContainer.BasePath, "Data", "data");
            for (int i = 0; i < 0x10; i++)
            {
                var files = Directory.EnumerateFiles(dataPath, string.Format("{0:X2}*.idx", i));
                if (files.Any())
                    Files.Add(files.Last());
            }
        }

        private byte GetBucket(byte[] key)
        {
            byte a = key.Aggregate((x, y) => (byte)(x ^ y));
            return (byte)((a & 0xf) ^ (a >> 4));
        }
    }
}<|MERGE_RESOLUTION|>--- conflicted
+++ resolved
@@ -161,11 +161,7 @@
                     var version = long.Parse(Path.GetFileNameWithoutExtension(index.BaseFile).Substring(2), NumberStyles.HexNumber);
                     string filename = bucket + version.ToString("X8") + ".idx";
 
-<<<<<<< HEAD
-                    var path = Path.Combine(CASCContainer.Settings.OutputPath, Helper.GetCDNPath(filename.ToLowerInvariant(), "data"));
-=======
-                    var path = Path.Combine(CASContainer.Settings.OutputPath, filename.ToLowerInvariant());
->>>>>>> 042e5cfa
+                    var path = Path.Combine(CASContainer.Settings.OutputPath, Helper.GetCDNPath(filename.ToLowerInvariant(), "data"));
 
                     using (var fs = new FileStream(path, FileMode.OpenOrCreate, FileAccess.ReadWrite, FileShare.Read))
                     {
