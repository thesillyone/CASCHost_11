--- conflicted
+++ resolved
@@ -37,11 +37,7 @@
             if (stream == null)
                 return;
 
-<<<<<<< HEAD
-            string outpath = Path.Combine(CASCContainer.Settings.OutputPath, Helper.GetCDNPath(Path.GetFileName(file), "data"));
-=======
-            string outpath = Path.Combine(CASContainer.Settings.OutputPath, Path.GetFileName(file));
->>>>>>> 042e5cfa
+            string outpath = Path.Combine(CASContainer.Settings.OutputPath, Helper.GetCDNPath(Path.GetFileName(file), "data"));
             using (var fs = new FileStream(outpath, FileMode.Create, FileAccess.Write, FileShare.Read))
             using (var bw = new BinaryWriter(fs))
             {
@@ -79,11 +75,7 @@
             if (CASContainer.EncodingHandler.Data.TryGetValue(entry.MD5, out EncodingEntry enc))
             {
                 string key = enc.Keys[0].ToString();
-<<<<<<< HEAD
-                string outpath = Path.Combine(CASCContainer.Settings.OutputPath, Helper.GetCDNPath(key, "data"));
-=======
-                string outpath = Path.Combine(CASContainer.Settings.OutputPath, key);
->>>>>>> 042e5cfa
+                string outpath = Path.Combine(CASContainer.Settings.OutputPath, Helper.GetCDNPath(key, "data"));
 
                 if (!File.Exists(outpath))
                 {
